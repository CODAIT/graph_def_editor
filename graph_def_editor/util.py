--- conflicted
+++ resolved
@@ -263,14 +263,9 @@
     return [op for op in ops if isinstance(op, node.Node)]
 
 
-<<<<<<< HEAD
 def make_list_of_t(ts, check_graph=True, allow_graph=True, ignore_ops=False) \
   -> List[tensor.Tensor]:
-  """Convert ts to a list of `tf.Tensor`.
-=======
-def make_list_of_t(ts, check_graph=True, allow_graph=True, ignore_ops=False):
   """Convert ts to a list of `gde.Tensor`.
->>>>>>> cd0d68a6
 
   Args:
     ts: can be an iterable of `gde.Tensor`, a `gde.Graph` or a single tensor.
