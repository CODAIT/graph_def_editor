--- conflicted
+++ resolved
@@ -161,15 +161,6 @@
   """Get the ops passing the given filter.
 
   Args:
-<<<<<<< HEAD
-    ops: an object convertible to a list of gde.Node.
-    positive_filter: a function deciding where to keep an operation or not.
-      If True, all the operations are returned.
-  Returns:
-    A list of selected gde.Node.
-  Raises:
-    TypeError: if ops cannot be converted to a list of gde.Node.
-=======
     ops: an object convertible to a list of `gde.Node`.
     positive_filter: a function deciding where to keep an operation or not.
       If True, all the operations are returned.
@@ -177,7 +168,6 @@
     A list of selected `gde.Node`.
   Raises:
     TypeError: if ops cannot be converted to a list of `gde.Node`.
->>>>>>> cd0d68a6
   """
   ops = util.make_list_of_op(ops)
   if positive_filter is not True:  # pylint: disable=g-explicit-bool-comparison
@@ -190,10 +180,10 @@
   Filter out all ops that do not have op types in a provided list of types.
 
   Args:
-    ops: an object convertible to a list of gde.Node.
+    ops: an object convertible to a list of `gde.Node`.
     op_types: Either a single op type string or a list/tuple of them
 
-  Returns a list of the gde.Nodes that have one of the indicated optypes
+  Returns a list of the `gde.Node`s that have one of the indicated optypes
   """
   if isinstance(op_types, str):
     op_types = [op_types]
@@ -222,21 +212,12 @@
   """Get all the operations under the given scope path.
 
   Args:
-<<<<<<< HEAD
-    ops: an object convertible to a list of gde.Node.
-    scope: a scope path.
-  Returns:
-    A list of gde.Node.
-  Raises:
-    TypeError: if ops cannot be converted to a list of gde.Node.
-=======
     ops: an object convertible to a list of `gde.Node`.
     scope: a scope path.
   Returns:
     A list of `gde.Node`.
   Raises:
     TypeError: if ops cannot be converted to a list of `gde.Node`.
->>>>>>> cd0d68a6
   """
   if scope and scope[-1] == "/":
     scope = scope[:-1]
@@ -336,11 +317,7 @@
     Since a tensor can be both an inside tensor and an output tensor,
     `outside_output_ts` and `inside_ts` might intersect.
   Raises:
-<<<<<<< HEAD
-    TypeError: if ops cannot be converted to a list of gde.Node.
-=======
     TypeError: if ops cannot be converted to a list of `gde.Node`.
->>>>>>> cd0d68a6
   """
   ops = util.make_list_of_op(ops)
   input_ts = _get_input_ts(ops)
@@ -381,11 +358,7 @@
 
   Args:
     ops: an object convertible to a list of `gde.Node`. those ops define the
-<<<<<<< HEAD
-      set in which to perform the operation (if a `tf.Graph` is given, it
-=======
       set in which to perform the operation (if a `gde.Graph` is given, it
->>>>>>> cd0d68a6
       will be converted to the list of all its operations).
     seed_ops: the operations from which to start expanding.
     boundary_ops: the ops forming the boundary.
@@ -592,11 +565,7 @@
       resulting set.
     backward_inclusive: if True the given backward_seed_ops are also part of the
       resulting set.
-<<<<<<< HEAD
-    within_ops: an iterable of gde.Node within which the search is
-=======
     within_ops: an iterable of `gde.Node` within which the search is
->>>>>>> cd0d68a6
       restricted. If within_ops is None, the search is performed within
       the whole graph.
     within_ops_fn: if provided, a function on ops that should return True iff
@@ -610,11 +579,7 @@
       control_inputs to True and control_outputs to the util.ControlOutputs
       instance.
   Returns:
-<<<<<<< HEAD
-    A Python set of all the gde.Node in the intersection of a forward and a
-=======
     A Python set of all the `gde.Node` in the intersection of a forward and a
->>>>>>> cd0d68a6
       backward walk.
   Raises:
     TypeError: if `forward_seed_ops` or `backward_seed_ops` or `within_ops`
@@ -672,19 +637,11 @@
       control_inputs to True and control_outputs to the util.ControlOutputs
       instance.
   Returns:
-<<<<<<< HEAD
-    A Python set of all the gde.Node in the union of a forward and a
-      backward walk.
-  Raises:
-    TypeError: if forward_seed_ops or backward_seed_ops or within_ops cannot be
-      converted to a list of gde.Node.
-=======
     A Python set of all the `gde.Node` in the union of a forward and a
       backward walk.
   Raises:
     TypeError: if forward_seed_ops or backward_seed_ops or within_ops cannot be
       converted to a list of `gde.Node`.
->>>>>>> cd0d68a6
   """
   control_inputs, control_outputs = check_cios(control_inputs, control_outputs,
                                                control_ios)
@@ -708,13 +665,8 @@
 
   Args:
     *args: list of 1) regular expressions (compiled or not) or 2) (array of)
-<<<<<<< HEAD
-      `gde.Node`. `tf.Tensor` instances are silently ignored.
-    **kwargs: 'graph': `tf.Graph` in which to perform the regex query.This is
-=======
       `gde.Node`. `gde.Tensor` instances are silently ignored.
     **kwargs: 'graph': `gde.Graph` in which to perform the regex query.This is
->>>>>>> cd0d68a6
       required when using regex.
       'positive_filter': an elem if selected only if `positive_filter(elem)` is
         `True`. This is optional.
@@ -723,15 +675,9 @@
   Returns:
     A list of `gde.Node`.
   Raises:
-<<<<<<< HEAD
-    TypeError: if the optional keyword argument graph is not a `tf.Graph`
-      or if an argument in args is not an (array of) `gde.Node`
-      or an (array of) `tf.Tensor` (silently ignored) or a string
-=======
     TypeError: if the optional keyword argument graph is not a `gde.Graph`
       or if an argument in args is not an (array of) `gde.Node`
       or an (array of) `gde.Tensor` (silently ignored) or a string
->>>>>>> cd0d68a6
       or a regular expression.
     ValueError: if one of the keyword arguments is unexpected or if a regular
       expression is used without passing a graph as a keyword argument.
@@ -785,13 +731,8 @@
 
   Args:
     *args: list of 1) regular expressions (compiled or not) or 2) (array of)
-<<<<<<< HEAD
-      `tf.Tensor`. `gde.Node` instances are silently ignored.
-    **kwargs: 'graph': `tf.Graph` in which to perform the regex query.This is
-=======
       `gde.Tensor`. `gde.Node` instances are silently ignored.
     **kwargs: 'graph': `gde.Graph` in which to perform the regex query.This is
->>>>>>> cd0d68a6
       required when using regex.
       'positive_filter': an elem if selected only if `positive_filter(elem)` is
         `True`. This is optional.
@@ -800,13 +741,8 @@
   Returns:
     A list of `gde.Tensor`.
   Raises:
-<<<<<<< HEAD
-    TypeError: if the optional keyword argument graph is not a `tf.Graph`
-      or if an argument in args is not an (array of) `tf.Tensor`
-=======
     TypeError: if the optional keyword argument graph is not a `gde.Graph`
       or if an argument in args is not an (array of) `gde.Tensor`
->>>>>>> cd0d68a6
       or an (array of) `gde.Node` (silently ignored) or a string
       or a regular expression.
     ValueError: if one of the keyword arguments is unexpected or if a regular
@@ -861,11 +797,7 @@
 
   Args:
     *args: list of 1) regular expressions (compiled or not) or 2) (array of)
-<<<<<<< HEAD
-      `gde.Node` 3) (array of) gde.Tensor. Regular expressions matching
-=======
       `gde.Node` 3) (array of) `gde.Tensor`. Regular expressions matching
->>>>>>> cd0d68a6
       tensors must start with the comment `"(?#ts)"`, for instance:
       `"(?#ts)^foo/.*"`.
     **kwargs: 'graph': `gde.Graph` in which to perform the regex query.This is
@@ -877,11 +809,7 @@
       `ops` is a list of `gde.Node`, and
       `ts` is a list of `gde.Tensor`
   Raises:
-<<<<<<< HEAD
-    TypeError: if the optional keyword argument graph is not a `tf.Graph`
-=======
     TypeError: if the optional keyword argument graph is not a `gde.Graph`
->>>>>>> cd0d68a6
       or if an argument in args is not an (array of) `gde.Tensor`
       or an (array of) `gde.Node` or a string or a regular expression.
     ValueError: if one of the keyword arguments is unexpected or if a regular
