--- conflicted
+++ resolved
@@ -42,10 +42,9 @@
     "Node",
 ]
 
-<<<<<<< HEAD
 PARTITIONED_CALL_OP_TYPES = frozenset([
     "PartitionedCall", "StatefulPartitionedCall", "TPUPartitionedCall"])
-=======
+
 def _type_check(obj: Any, expected_type: Type, arg_name: str):
   """
   Subroutine to validate the type of a function argument.
@@ -59,7 +58,6 @@
     raise TypeError("'{}' argument should be of type {}, but got object of "
                     "type {} instead. Value received was {}."
                     "".format(arg_name, expected_type, type(obj), obj))
->>>>>>> c9e5a260
 
 
 class Node(object):
@@ -69,20 +67,12 @@
   tf.NodeDef protobuf on demand.
   """
   def __init__(self,
-<<<<<<< HEAD
                g, # type: graph.Graph
                node_id, # type: int
                name, # type: int
                op_name, # type: str
                device = "", # type: str
                debug_info = None # type: tf.compat.v1.NodeDef.ExperimentalDebugInfo
-=======
-               g,  # type: graph.Graph
-               node_id,  # type: int
-               name,  # type: str
-               op_name,  # type: str
-               device=""  # type: str
->>>>>>> c9e5a260
                ):
     """
     This constructor should only be called from methods of the Graph
